--- conflicted
+++ resolved
@@ -149,14 +149,8 @@
             .mapAsResult()
             .receive(on: scheduler)
             .sink { [providerStatePublisher] result in
-<<<<<<< HEAD
                 providerStatePublisher.send(.completed(result, flag))
-            }
-            .store(in: &cancellables)
-=======
-                providerStatePublisher.send(.completed(result))
             }.store(in: &cancellables)
->>>>>>> ffcbb027
     }
         
     /// Resets the state of the `providerStatePublisher` and cancels any in flight requests that may be ongoing. Cancellation is not guaranteed, and requests that are near completion may end up finishing, despite being cancelled.
