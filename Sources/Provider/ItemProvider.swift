--- conflicted
+++ resolved
@@ -257,7 +257,6 @@
                 .eraseToAnyPublisher()
     }
     
-<<<<<<< HEAD
     @available(*, deprecated, message: "This API does not work with `FetchPolicy.returnFromCacheAndNetwork` and will only return the first response that is provided. Please transition over to `AsyncStream` version of `func asyncProvide<Item: Providable>(request: any ProviderRequest, decoder: ItemDecoder = JSONDecoder(), providerBehaviors: [ProviderBehavior] = [], requestBehaviors: [RequestBehavior] = []) async -> AsyncStream<Result<Item, ProviderError>>` instead.")
     public func asyncProvide<Item: Providable>(request: any ProviderRequest, decoder: ItemDecoder = JSONDecoder(), providerBehaviors: [ProviderBehavior] = [], requestBehaviors: [RequestBehavior] = []) async -> Result<Item, ProviderError> {
         await withCheckedContinuation { continuation in
@@ -286,11 +285,8 @@
         }
     }
     
-    public func asyncProvide<Item>(request: any ProviderRequest, decoder: any ItemDecoder = JSONDecoder(), providerBehaviors: [any ProviderBehavior] = [], requestBehaviors: [any Networking.RequestBehavior] = []) async -> AsyncStream<Result<Item, ProviderError>> where Item : Identifiable, Item : Decodable, Item : Encodable {
-=======
     public func asyncProvide<Item: Providable>(request: any ProviderRequest, decoder: any ItemDecoder = JSONDecoder(), providerBehaviors: [any ProviderBehavior] = [], requestBehaviors: [any Networking.RequestBehavior] = []) async -> AsyncStream<Result<Item, ProviderError>> {
         var cancellable: AnyCancellable?
->>>>>>> cbbd33df
         return AsyncStream { [weak self] continuation in
             cancellable =  self?.provide(request: request, decoder: decoder, providerBehaviors: providerBehaviors, requestBehaviors: requestBehaviors, allowExpiredItem: false)
                 .sink { completion in
