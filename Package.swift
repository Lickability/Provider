// swift-tools-version:5.7
// The swift-tools-version declares the minimum version of Swift required to build this package.

import PackageDescription

let name = "Provider"
let package = Package(
    name: name,
    defaultLocalization: "en",
    platforms: [.iOS(.v16)],
    products: [.library(name: name, targets: [name])],
    dependencies: [
        .package(
            url: "https://github.com/Lickability/Networking",
<<<<<<< HEAD
            .branch("feature/error-information")
=======
            .upToNextMajor(from: "3.0.0")
>>>>>>> ffcbb027
        ),
        .package(
            url: "https://github.com/Lickability/Persister",
            .upToNextMajor(from: "2.0.0")
        )
    ],
    targets: [.target(name: name, dependencies: ["Networking", "Persister"], resources: [.process("Resources")])]
)<|MERGE_RESOLUTION|>--- conflicted
+++ resolved
@@ -12,11 +12,7 @@
     dependencies: [
         .package(
             url: "https://github.com/Lickability/Networking",
-<<<<<<< HEAD
-            .branch("feature/error-information")
-=======
-            .upToNextMajor(from: "3.0.0")
->>>>>>> ffcbb027
+            branch: "feature/error-information"
         ),
         .package(
             url: "https://github.com/Lickability/Persister",
