{
  "object": {
    "pins": [
      {
        "package": "Networking",
        "repositoryURL": "https://github.com/Lickability/Networking",
        "state": {
<<<<<<< HEAD
          "branch": "feature/error-information",
          "revision": "01dec7a9a835471f6736440b1c533fd81d663cb0",
          "version": null
=======
          "branch": null,
          "revision": "89772986b8c38ed33dfcf2e7e89e649280c35049",
          "version": "3.0.0"
>>>>>>> ffcbb027
        }
      },
      {
        "package": "Persister",
        "repositoryURL": "https://github.com/Lickability/Persister",
        "state": {
          "branch": null,
          "revision": "f51e2226f0c8b0c9c37ded2739a42181accf2953",
          "version": "2.0.0"
        }
      }
    ]
  },
  "version": 1
}<|MERGE_RESOLUTION|>--- conflicted
+++ resolved
@@ -1,31 +1,23 @@
 {
-  "object": {
-    "pins": [
-      {
-        "package": "Networking",
-        "repositoryURL": "https://github.com/Lickability/Networking",
-        "state": {
-<<<<<<< HEAD
-          "branch": "feature/error-information",
-          "revision": "01dec7a9a835471f6736440b1c533fd81d663cb0",
-          "version": null
-=======
-          "branch": null,
-          "revision": "89772986b8c38ed33dfcf2e7e89e649280c35049",
-          "version": "3.0.0"
->>>>>>> ffcbb027
-        }
-      },
-      {
-        "package": "Persister",
-        "repositoryURL": "https://github.com/Lickability/Persister",
-        "state": {
-          "branch": null,
-          "revision": "f51e2226f0c8b0c9c37ded2739a42181accf2953",
-          "version": "2.0.0"
-        }
+  "pins" : [
+    {
+      "identity" : "networking",
+      "kind" : "remoteSourceControl",
+      "location" : "https://github.com/Lickability/Networking",
+      "state" : {
+        "branch" : "feature/error-information",
+        "revision" : "999b9578c76404e18872f2f6e5e1f18a224b279e"
       }
-    ]
-  },
-  "version": 1
+    },
+    {
+      "identity" : "persister",
+      "kind" : "remoteSourceControl",
+      "location" : "https://github.com/Lickability/Persister",
+      "state" : {
+        "revision" : "f51e2226f0c8b0c9c37ded2739a42181accf2953",
+        "version" : "2.0.0"
+      }
+    }
+  ],
+  "version" : 2
 }